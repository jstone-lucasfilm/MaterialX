//
// TM & (c) 2017 Lucasfilm Entertainment Company Ltd. and Lucasfilm Ltd.
// All rights reserved.  See LICENSE.txt for license.
//

#ifndef MATERIALX_LOOK_H
#define MATERIALX_LOOK_H

/// @file
/// Look element subclasses

#include <MaterialXCore/Library.h>

#include <MaterialXCore/Material.h>
#include <MaterialXCore/Property.h>
#include <MaterialXCore/Variant.h>

namespace MaterialX
{

class Look;
class LookInherit;
class MaterialAssign;
class Visibility;

/// A shared pointer to a Look
using LookPtr = shared_ptr<Look>;
/// A shared pointer to a const Look
using ConstLookPtr = shared_ptr<const Look>;

<<<<<<< HEAD
=======
/// A shared pointer to a LookInherit
using LookInheritPtr = shared_ptr<LookInherit>;
/// A shared pointer to a const LookInherit
using ConstLookInheritPtr = shared_ptr<const LookInherit>;

>>>>>>> d16eff07
/// A shared pointer to a MaterialAssign
using MaterialAssignPtr = shared_ptr<MaterialAssign>;
/// A shared pointer to a const MaterialAssign
using ConstMaterialAssignPtr = shared_ptr<const MaterialAssign>;

/// A shared pointer to a Visibility
using VisibilityPtr = shared_ptr<Visibility>;
/// A shared pointer to a const Visibility
using ConstVisibilityPtr = shared_ptr<const Visibility>;

/// @class Look
/// A look element within a Document.
class Look : public Element
{
  public:
    Look(ElementPtr parent, const string& name) :
        Element(parent, CATEGORY, name)
    {
    }
    virtual ~Look() { }

    /// @}
    /// @name MaterialAssign Elements
    /// @{

    /// Add a MaterialAssign to the look.
    /// @param name The name of the new MaterialAssign.
    ///     If no name is specified, then a unique name will automatically be
    ///     generated.
    /// @param material An optional material string, which should match the
    ///     name of the Material element to be assigned.
    /// @return A shared pointer to the new MaterialAssign.
    MaterialAssignPtr addMaterialAssign(const string& name = EMPTY_STRING,
                                        const string& material = EMPTY_STRING);

    /// Return the MaterialAssign, if any, with the given name.
    MaterialAssignPtr getMaterialAssign(const string& name) const
    {
        return getChildOfType<MaterialAssign>(name);
    }

    /// Return a vector of all MaterialAssign elements in the look.
    vector<MaterialAssignPtr> getMaterialAssigns() const
    {
        return getChildrenOfType<MaterialAssign>();
    }

    /// Return a vector of all MaterialAssign elements that belong to this look,
    /// taking look inheritance into account.
    vector<MaterialAssignPtr> getActiveMaterialAssigns() const;

    /// Remove the MaterialAssign, if any, with the given name.
    void removeMaterialAssign(const string& name)
    {
        removeChildOfType<MaterialAssign>(name);
    }

    /// @}
    /// @name PropertyAssign Elements
    /// @{

    /// Add a PropertyAssign to the look.
    /// @param name The name of the new PropertyAssign.
    ///     If no name is specified, then a unique name will automatically be
    ///     generated.
    /// @return A shared pointer to the new PropertyAssign.
    PropertyAssignPtr addPropertyAssign(const string& name = EMPTY_STRING)
    {
        return addChild<PropertyAssign>(name);
    }

    /// Return the PropertyAssign, if any, with the given name.
    PropertyAssignPtr getPropertyAssign(const string& name) const
    {
        return getChildOfType<PropertyAssign>(name);
    }

    /// Return a vector of all PropertyAssign elements in the look.
    vector<PropertyAssignPtr> getPropertyAssigns() const
    {
        return getChildrenOfType<PropertyAssign>();
    }

    /// Return a vector of all PropertyAssign elements that belong to this look,
    /// taking look inheritance into account.
    vector<PropertyAssignPtr> getActivePropertyAssigns() const;

    /// Remove the PropertyAssign, if any, with the given name.
    void removePropertyAssign(const string& name)
    {
        removeChildOfType<PropertyAssign>(name);
    }

    /// @}
    /// @name PropertySetAssign Elements
    /// @{

    /// Add a PropertySetAssign to the look.
    /// @param name The name of the new PropertySetAssign.
    ///     If no name is specified, then a unique name will automatically be
    ///     generated.
    /// @return A shared pointer to the new PropertySetAssign.
    PropertySetAssignPtr addPropertySetAssign(const string& name = EMPTY_STRING)
    {
        return addChild<PropertySetAssign>(name);
    }

    /// Return the PropertySetAssign, if any, with the given name.
    PropertySetAssignPtr getPropertySetAssign(const string& name) const
    {
        return getChildOfType<PropertySetAssign>(name);
    }

    /// Return a vector of all PropertySetAssign elements in the look.
    vector<PropertySetAssignPtr> getPropertySetAssigns() const
    {
        return getChildrenOfType<PropertySetAssign>();
    }

    /// Return a vector of all PropertySetAssign elements that belong to this look,
    /// taking look inheritance into account.
    vector<PropertySetAssignPtr> getActivePropertySetAssigns() const;

    /// Remove the PropertySetAssign, if any, with the given name.
    void removePropertySetAssign(const string& name)
    {
        removeChildOfType<PropertySetAssign>(name);
    }

    /// @}
    /// @name VariantAssign Elements
    /// @{

    /// Add a VariantAssign to the look.
    /// @param name The name of the new VariantAssign.
    ///     If no name is specified, then a unique name will automatically be
    ///     generated.
    /// @return A shared pointer to the new VariantAssign.
    VariantAssignPtr addVariantAssign(const string& name = EMPTY_STRING)
    {
        return addChild<VariantAssign>(name);
    }

    /// Return the VariantAssign, if any, with the given name.
    VariantAssignPtr getVariantAssign(const string& name) const
    {
        return getChildOfType<VariantAssign>(name);
    }

    /// Return a vector of all VariantAssign elements in the look.
    vector<VariantAssignPtr> getVariantAssigns() const
    {
        return getChildrenOfType<VariantAssign>();
    }

    /// Return a vector of all VariantAssign elements that belong to this look,
    /// taking look inheritance into account.
    vector<VariantAssignPtr> getActiveVariantAssigns() const;

    /// Remove the VariantAssign, if any, with the given name.
    void removeVariantAssign(const string& name)
    {
        removeChildOfType<VariantAssign>(name);
    }

    /// @}
    /// @name Visibility Elements
    /// @{

    /// Add a Visibility to the look.
    /// @param name The name of the new Visibility.
    ///     If no name is specified, then a unique name will automatically be
    ///     generated.
    /// @return A shared pointer to the new Visibility.
    VisibilityPtr addVisibility(const string& name = EMPTY_STRING)
    {
        return addChild<Visibility>(name);
    }

    /// Return the Visibility, if any, with the given name.
    VisibilityPtr getVisibility(const string& name) const
    {
        return getChildOfType<Visibility>(name);
    }

    /// Return a vector of all Visibility elements in the look.
    vector<VisibilityPtr> getVisibilities() const
    {
        return getChildrenOfType<Visibility>();
    }

    /// Return a vector of all Visibility elements that belong to this look,
    /// taking look inheritance into account.
    vector<VisibilityPtr> getActiveVisibilities() const;

    /// Remove the Visibility, if any, with the given name.
    void removeVisibility(const string& name)
    {
        removeChildOfType<Visibility>(name);
    }

    /// @}

  public:
    static const string CATEGORY;
};

/// @class MaterialAssign
/// A material assignment element within a Look.
class MaterialAssign : public GeomElement
{
  public:
    MaterialAssign(ElementPtr parent, const string& name) :
        GeomElement(parent, CATEGORY, name)
    {
    }
    virtual ~MaterialAssign() { }

    /// @name Material String
    /// @{

    /// Set the material string for the MaterialAssign.
    void setMaterial(const string& material)
    {
        setAttribute(MATERIAL_ATTRIBUTE, material);
    }

    /// Return true if the given MaterialAssign has a material string.
    bool hasMaterial() const
    {
        return hasAttribute(MATERIAL_ATTRIBUTE);
    }

    /// Return the material string for the MaterialAssign.
    const string& getMaterial() const
    {
        return getAttribute(MATERIAL_ATTRIBUTE);
    }

    /// @}
    /// @name Exclusive
    /// @{

    /// Set the exclusive boolean for the MaterialAssign.
    void setExclusive(bool value)
    {
        setTypedAttribute<bool>(EXCLUSIVE_ATTRIBUTE, value);
    }

    /// Return the exclusive boolean for the MaterialAssign.
    bool getExclusive() const
    {
        return getTypedAttribute<bool>(EXCLUSIVE_ATTRIBUTE);
    }

    /// @}
    /// @name Material References
    /// @{

    /// Return the Material, if any, referenced by the MaterialAssign.
    MaterialPtr getReferencedMaterial() const;

    /// @}

  public:
    static const string CATEGORY;
    static const string MATERIAL_ATTRIBUTE;
    static const string EXCLUSIVE_ATTRIBUTE;
};

/// @class Visibility
/// A visibility element within a Look.
///
/// A Visibility describes the visibility relationship between two geometries
/// or geometric collections.
///
/// @todo Add a Look::geomIsVisible method that computes the visibility between
///     two geometries in the context of a specific Look.
class Visibility : public GeomElement
{
  public:
    Visibility(ElementPtr parent, const string& name) :
        GeomElement(parent, CATEGORY, name)
    {
    }
    virtual ~Visibility() { }

    /// @name Viewer Geom
    /// @{

    /// Set the viewer geom string of the element.
    void setViewerGeom(const string& geom)
    {
        setAttribute(VIEWER_GEOM_ATTRIBUTE, geom);
    }

    /// Return true if the given element has a viewer geom string.
    bool hasViewerGeom() const
    {
        return hasAttribute(VIEWER_GEOM_ATTRIBUTE);
    }

    /// Return the viewer geom string of the element.
    const string& getViewerGeom() const
    {
        return getAttribute(VIEWER_GEOM_ATTRIBUTE);
    }

    /// @}
    /// @name Viewer Collection
    /// @{

    /// Set the viewer geom string of the element.
    void setViewerCollection(const string& collection)
    {
        setAttribute(VIEWER_COLLECTION_ATTRIBUTE, collection);
    }

    /// Return true if the given element has a viewer collection string.
    bool hasViewerCollection() const
    {
        return hasAttribute(VIEWER_COLLECTION_ATTRIBUTE);
    }

    /// Return the viewer collection string of the element.
    const string& getViewerCollection() const
    {
        return getAttribute(VIEWER_COLLECTION_ATTRIBUTE);
    }

    /// @}
    /// @name Visibility Type
    /// @{

    /// Set the visibility type string of the element.
    void setVisibilityType(const string& type)
    {
        setAttribute(VISIBILITY_TYPE_ATTRIBUTE, type);
    }

    /// Return true if the given element has a visibility type string.
    bool hasVisibilityType() const
    {
        return hasAttribute(VISIBILITY_TYPE_ATTRIBUTE);
    }

    /// Return the visibility type string of the element.
    const string& getVisibilityType() const
    {
        return getAttribute(VISIBILITY_TYPE_ATTRIBUTE);
    }

    /// @}
    /// @name Visible
    /// @{

    /// Set the visible boolean of the element.
    void setVisible(bool visible)
    {
        setTypedAttribute<bool>(VISIBLE_ATTRIBUTE, visible);
    }

    /// Return the visible boolean of the element.
    bool getVisible() const
    {
        return getTypedAttribute<bool>(VISIBLE_ATTRIBUTE);
    }

    /// @}

public:
    static const string CATEGORY;
    static const string VIEWER_GEOM_ATTRIBUTE;
    static const string VIEWER_COLLECTION_ATTRIBUTE;
    static const string VISIBILITY_TYPE_ATTRIBUTE;
    static const string VISIBLE_ATTRIBUTE;
};

} // namespace MaterialX

#endif<|MERGE_RESOLUTION|>--- conflicted
+++ resolved
@@ -28,14 +28,6 @@
 /// A shared pointer to a const Look
 using ConstLookPtr = shared_ptr<const Look>;
 
-<<<<<<< HEAD
-=======
-/// A shared pointer to a LookInherit
-using LookInheritPtr = shared_ptr<LookInherit>;
-/// A shared pointer to a const LookInherit
-using ConstLookInheritPtr = shared_ptr<const LookInherit>;
-
->>>>>>> d16eff07
 /// A shared pointer to a MaterialAssign
 using MaterialAssignPtr = shared_ptr<MaterialAssign>;
 /// A shared pointer to a const MaterialAssign
@@ -406,7 +398,7 @@
 
     /// @}
 
-public:
+  public:
     static const string CATEGORY;
     static const string VIEWER_GEOM_ATTRIBUTE;
     static const string VIEWER_COLLECTION_ATTRIBUTE;
